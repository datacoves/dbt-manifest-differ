import streamlit as st
from streamlit.runtime.uploaded_file_manager import UploadedFile
import json
<<<<<<< HEAD
from pathlib import Path

=======
>>>>>>> 66b223be
import jsondiff
import pandas as pd
from functions.flatten import flatten_keys
<<<<<<< HEAD

# we need to make sure that `~/.dbt` exists so that settings Flags doesn't crash
Path("~/.dbt").expanduser().mkdir(exist_ok=True)

flags = Flags.from_dict(CliCommand.LIST, {})
set_flags(flags)
=======
from functions import tidy
>>>>>>> 66b223be

# Minimal viable imports from dbt-core
from dbt.contracts.graph.manifest import WritableManifest
from dbt.graph.selector_methods import StateSelectorMethod

class MockPreviousState:
    def __init__(self, manifest: WritableManifest) -> None:
        self.manifest: Manifest = manifest

st.set_page_config(layout="wide")
st.title("dbt Manifest Differ")

st.info("""Work out why your models built in a Slim CI run.

Upload your production manifest on the left side, and the manifest from your Slim CI run on the right side. 

False positives in `modified.configs` are likely to be due to `config()` blocks in a node's definition or in its `.yml` resource file. 
        
To avoid false positives, define configs in `dbt_project.yml` instead. See [the docs on state comparison](https://docs.getdbt.com/reference/node-selection/state-comparison-caveats#false-positives) for more information.
""", icon = "💡")

left_col, right_col = st.columns(2)
left_manifest: WritableManifest = None
right_manifest: WritableManifest = None

# Copy-paste from https://github.com/dbt-labs/dbt-core/blob/0ab954e1af9bb2be01fa4ebad2df7626249a1fab/core/dbt/graph/selector_methods.py#L676
state_options = [
    "modified",
    "new",
    "modified.body",
    "modified.configs",
    "modified.persisted_descriptions",
    "modified.relation",
    "modified.macros",
    "modified.contract"
]
state_method = st.selectbox(label="State comparison method:", options=state_options)
properties_to_ignore = st.multiselect("Properties to ignore when showing node-level diffs:", ['created_at', 'root_path', 'build_path', 'compiled_path', 'deferred', 'schema', 'checksum', 'compiled_code', 'database', 'relation_name'], default=['created_at', 'checksum', 'database', 'schema', 'relation_name', 'compiled_path', 'root_path', 'build_path'])
skipped_large_seeds = set()

def load_manifest(file: UploadedFile) -> WritableManifest:
    data = json.load(file)
    data, large_seeds = tidy.remove_large_seeds(data)
    skipped_large_seeds.update(large_seeds)
    return WritableManifest.upgrade_schema_version(data)

left_file = left_col.file_uploader("First manifest", type='json', help="Pick your left json file")
if left_file is not None:
    left_manifest = load_manifest(left_file)

right_file = right_col.file_uploader("Second manifest", type='json', help="Pick your right json file")
if right_file is not None:
    right_manifest = load_manifest(right_file)

if left_file and right_file:
    # TODO: also calculate diffs for sources, exposures, semantic_models, metrics
    included_nodes = set(left_manifest.nodes.keys())
    previous_state = MockPreviousState(right_manifest)
    state_comparator = StateSelectorMethod(left_manifest, previous_state, "")

    if len(skipped_large_seeds) > 0:
        st.warning(f"Some large seeds couldn't be compared from the manifest alone: {skipped_large_seeds}" )

    state_inclusion_counts = {}
    state_inclusion_reasons_by_node = {}
    for state_option in state_options:
        results = list(state_comparator.search(included_nodes, state_option))
        for node in results:
            if node in state_inclusion_reasons_by_node:
                state_inclusion_reasons_by_node[node].append(state_option)
            else:
                state_inclusion_reasons_by_node[node] = [state_option]
        state_inclusion_counts[state_option] = len((results))

    st.bar_chart(state_inclusion_counts)
    selected_nodes = list(state_comparator.search(included_nodes, state_method))
    
    if state_comparator.modified_macros:
        st.header("Modified macros")
        st.write(state_comparator.modified_macros)
        
    st.header(f"{len(selected_nodes)} Selected node{'s' if len(selected_nodes) != 1 else ''}")
    for unique_id in selected_nodes:
        
        left_node = left_manifest.nodes.get(unique_id)
        right_node = right_manifest.nodes.get(unique_id)
        st.subheader(unique_id)
        
        if left_node and right_node:
            left_dict = left_node.to_dict()
            right_dict = right_node.to_dict()
            all_keys = set(left_dict.keys()) | set(right_dict.keys())
            diffs = {
                k: jsondiff.diff(
                    left_dict.get(k, None), 
                    right_dict.get(k, None), 
                    syntax='symmetric', 
                    marshal=True
                )
                for k in all_keys 
                if k not in properties_to_ignore and (
                    k not in right_dict 
                    or k not in left_dict 
                    or left_dict[k] != right_dict[k]
                )
            }
            
            st.write("##### State selectors that find this node:")
            st.code(state_inclusion_reasons_by_node[unique_id])
            
            if left_node.depends_on.macros and state_comparator.modified_macros:
                st.write(f"Depends on macros: {left_node.depends_on.macros}")
            
            diff_json, right_full_json = st.columns(2)

            diff_json.write("##### JSON tree of diffs:")
            diff_json.json(diffs, expanded=False)

            right_full_json.write("##### JSON tree of all elements in right node:")
            right_full_json.json(right_dict, expanded=False)

            st.write("##### Flat table of diffs:")
            try:
                flattened_diff = flatten_keys(diffs)
                df = pd.DataFrame.from_dict(flattened_diff, orient='index')
                st.dataframe(df, use_container_width=True)
            except Exception as e:
                st.error(f"Couldn't print as table: {e}")
        
        
        elif not left_node:
            st.warning(f"Missing from left manifest (brand new node)")
        
        elif not right_node:
            st.warning(f"Missing from right manifest (deleted node)")
            st.write("State methods that pick this node up:")
            st.code(state_inclusion_reasons_by_node[unique_id])

        st.divider()
        
else:
    st.warning("Upload two manifests to begin comparison", icon="👯")<|MERGE_RESOLUTION|>--- conflicted
+++ resolved
@@ -1,28 +1,21 @@
 import streamlit as st
 from streamlit.runtime.uploaded_file_manager import UploadedFile
 import json
-<<<<<<< HEAD
-from pathlib import Path
-
-=======
->>>>>>> 66b223be
 import jsondiff
 import pandas as pd
 from functions.flatten import flatten_keys
-<<<<<<< HEAD
+from functions import tidy
+from pathlib import Path
+
+# Minimal viable imports from dbt-core
+from dbt.contracts.graph.manifest import WritableManifest
+from dbt.graph.selector_methods import StateSelectorMethod
 
 # we need to make sure that `~/.dbt` exists so that settings Flags doesn't crash
 Path("~/.dbt").expanduser().mkdir(exist_ok=True)
 
 flags = Flags.from_dict(CliCommand.LIST, {})
 set_flags(flags)
-=======
-from functions import tidy
->>>>>>> 66b223be
-
-# Minimal viable imports from dbt-core
-from dbt.contracts.graph.manifest import WritableManifest
-from dbt.graph.selector_methods import StateSelectorMethod
 
 class MockPreviousState:
     def __init__(self, manifest: WritableManifest) -> None:
